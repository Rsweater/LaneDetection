--- conflicted
+++ resolved
@@ -64,11 +64,7 @@
 )
 
 total_epochs = 150
-<<<<<<< HEAD
 evaluation = dict(start=3, interval=3)
-=======
-evaluation = dict(start=1, interval=1)
->>>>>>> cc84098f
 checkpoint_config = dict(interval=1, max_keep_ckpts=10)
 
 
